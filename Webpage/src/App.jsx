--- conflicted
+++ resolved
@@ -5,7 +5,6 @@
   const [activeStream, setActiveStream] = useState(1);
   const [piMetrics, setPiMetrics] = useState(null);
   const [loading, setLoading] = useState(true);
-  const [switching, setSwitching] = useState(false);
 
   // Combined Palette
   const colors = {
@@ -55,28 +54,9 @@
     return () => clearInterval(interval);
   }, []);
 
-  // Toggle delegate mode (1: Baseline, 2: ARM Optimized)
-  // Shows loading spinner during 6-second service restart
-  const setMode = async (mode) => {
-    setSwitching(true);  // Show loading spinner
-
+  // Toggle delegate setting on Pi via proxy
+  const toggleDelegate = async () => {
     try {
-<<<<<<< HEAD
-      if (mode === 1) {
-        // Mode 1: Baseline - disable delegate
-        await fetch(`/api/control/delegate?enable=false`, { method: 'POST' });
-      } else if (mode === 2) {
-        // Mode 2: ARM Optimized - enable delegate
-        await fetch(`/api/control/delegate?enable=true`, { method: 'POST' });
-      }
-
-      // Wait 6 seconds for service to restart and stabilize
-      await new Promise(resolve => setTimeout(resolve, 6000));
-    } catch (error) {
-      console.error('Failed to set mode:', error);
-    } finally {
-      setSwitching(false);  // Hide loading spinner
-=======
       const newState = !piMetrics?.delegate_enabled;
       // Optimistically update the state for a smoother UI experience
       setPiMetrics(prev => ({
@@ -95,27 +75,20 @@
           ...prev,
           delegate_enabled: !newState
       }));
->>>>>>> d6661c5e
     }
-  };
-
-  // Determine current mode based on delegate status
-  const getCurrentMode = () => {
-    return piMetrics?.delegate_enabled ? 2 : 1;
   };
 
   // Stream configuration
   const currentStream = {
     videoUrl: '/api/stream',
     fps: piMetrics?.fps || 0,
-    frameTime: piMetrics?.frame_time_ms || (piMetrics?.fps ? (1000 / piMetrics.fps).toFixed(1) : 0),
+    frameTime: piMetrics?.fps ? (1000 / piMetrics.fps).toFixed(1) : 0,
     temperature: piMetrics?.cpu_temp_c || 0,
     memoryUsage: piMetrics?.mem_used_mb ? (piMetrics.mem_used_mb / 1024).toFixed(1) : 0,
     inferenceTime: piMetrics?.infer_ms || 0,
     gameScore: piMetrics?.game_score || 0,
     gameMissed: piMetrics?.game_missed || 0,
     gameFruits: piMetrics?.game_fruits || 0,
-    gameParticles: piMetrics?.game_particles || 0,
     modelName: piMetrics?.model_name || 'Loading...',
     delegateEnabled: piMetrics?.delegate_enabled || false
   };
@@ -145,69 +118,6 @@
       color: colors.primaryText, // Light Cream
       padding: '0'
     }}>
-<<<<<<< HEAD
-      {/* Header */}
-      <div style={{
-        marginBottom: '1.5rem',
-        display: 'flex',
-        alignItems: 'center',
-        justifyContent: 'space-between'
-      }}>
-        <div>
-          <h1 style={{ fontSize: '2.25rem', fontWeight: 'bold', marginBottom: '0.5rem' }}>
-            ARM Optimization Demo
-          </h1>
-          <p style={{ color: '#9ca3af' }}>Live comparison: Baseline vs ARM Optimized (instant switching!)</p>
-        </div>
-
-        {/* Mode Selection Buttons - 2 Modes Only */}
-        <div style={{ display: 'flex', gap: '1rem' }}>
-          <button
-            onClick={() => setMode(1)}
-            disabled={loading || switching}
-            style={{
-              backgroundColor: getCurrentMode() === 1 ? '#dc2626' : '#374151',
-              padding: '1rem 1.75rem',
-              borderRadius: '0.5rem',
-              fontWeight: '600',
-              border: getCurrentMode() === 1 ? '2px solid #fca5a5' : '2px solid transparent',
-              cursor: (loading || switching) ? 'not-allowed' : 'pointer',
-              color: 'white',
-              opacity: (loading || switching) ? 0.5 : 1,
-              transition: 'all 0.2s',
-              fontSize: '1rem'
-            }}
-          >
-            <div style={{ fontSize: '0.75rem', opacity: 0.8, marginBottom: '0.25rem' }}>MODE 1</div>
-            <div style={{ fontSize: '1.1rem' }}>Baseline (SLOW)</div>
-            <div style={{ fontSize: '0.75rem', opacity: 0.6, marginTop: '0.25rem' }}>~4 FPS</div>
-          </button>
-
-          <button
-            onClick={() => setMode(2)}
-            disabled={loading || switching}
-            style={{
-              backgroundColor: getCurrentMode() === 2 ? '#059669' : '#374151',
-              padding: '1rem 1.75rem',
-              borderRadius: '0.5rem',
-              fontWeight: '600',
-              border: getCurrentMode() === 2 ? '2px solid #6ee7b7' : '2px solid transparent',
-              cursor: (loading || switching) ? 'not-allowed' : 'pointer',
-              color: 'white',
-              opacity: (loading || switching) ? 0.5 : 1,
-              transition: 'all 0.2s',
-              fontSize: '1rem'
-            }}
-          >
-            <div style={{ fontSize: '0.75rem', opacity: 0.8, marginBottom: '0.25rem' }}>MODE 2</div>
-            <div style={{ fontSize: '1.1rem' }}>ARM Optimized ⚡</div>
-            <div style={{ fontSize: '0.75rem', opacity: 0.6, marginTop: '0.25rem' }}>~20 FPS (5-6x faster!)</div>
-          </button>
-        </div>
-      </div>
-
-=======
->>>>>>> d6661c5e
       {/* Main Content */}
       <div style={{ display: 'flex', gap: '0', height: '100vh' }}>
         {/* Video Stream Section - Left Side */}
@@ -227,14 +137,6 @@
               justifyContent: 'space-between',
               marginBottom: '1rem' 
             }}>
-<<<<<<< HEAD
-              <div>
-                <h2 style={{ fontSize: '1.25rem', fontWeight: '600' }}>
-                  Fruit Ninja AR - {getCurrentMode() === 1 ? 'Baseline' : 'ARM Optimized'}
-                </h2>
-                <p style={{ color: '#9ca3af', fontSize: '0.875rem' }}>
-                  {currentStream.modelName}
-=======
               {/* Left Column: Text (Reordered and Resized) */}
               <div style={{ flex: 1 }}>
                 {/* Header (Much Bigger) - NOW FIRST */}
@@ -249,7 +151,6 @@
                 {/* Model: (NOW UNDER HEADER) */}
                 <p style={{ color: colors.accentText, fontSize: '0.875rem', marginTop: '0.25rem', marginBottom: '0' }}> 
                   Model: {currentStream.modelName}
->>>>>>> d6661c5e
                 </p>
               </div>
               
@@ -321,15 +222,10 @@
               backgroundColor: colors.mainBackground, // Darkest Navy
               borderRadius: '0.5rem',
               overflow: 'hidden',
-<<<<<<< HEAD
-              border: '1px solid #374151',
-              position: 'relative'
-=======
               border: `1px solid ${colors.borderColor}`, // Accent Blue
               display: 'flex',
               alignItems: 'center',
               justifyContent: 'center'
->>>>>>> d6661c5e
             }}>
               {loading ? (
                 <div style={{
@@ -343,40 +239,6 @@
                   Loading stream...
                 </div>
               ) : (
-<<<<<<< HEAD
-                <>
-                  <img
-                    src={currentStream.videoUrl}
-                    alt="Fruit Ninja AR Stream"
-                    style={{
-                      width: '100%',
-                      height: '100%',
-                      objectFit: 'contain',
-                      backgroundColor: '#000'
-                    }}
-                    onError={(e) => {
-                      e.target.style.display = 'none';
-                      e.target.nextSibling.style.display = 'flex';
-                    }}
-                  />
-                  {/* Performance overlay - rendered on frontend for sharp text */}
-                  <div style={{
-                    position: 'absolute',
-                    bottom: '10px',
-                    left: '10px',
-                    color: 'white',
-                    fontSize: '14px',
-                    fontFamily: 'monospace',
-                    backgroundColor: 'rgba(0, 0, 0, 0.6)',
-                    padding: '4px 8px',
-                    borderRadius: '4px',
-                    pointerEvents: 'none',
-                    whiteSpace: 'nowrap'
-                  }}>
-                    FPS: {currentStream.fps} | Frame: {currentStream.frameTime}ms | Fruits: {currentStream.gameFruits} | Particles: {currentStream.gameParticles}
-                  </div>
-                </>
-=======
                 <img
                   src={currentStream.videoUrl}
                   alt="Fruit Ninja AR Stream"
@@ -391,7 +253,6 @@
                     e.target.nextSibling.style.display = 'flex';
                   }}
                 />
->>>>>>> d6661c5e
               )}
               <div style={{
                 width: '100%',
@@ -492,44 +353,6 @@
         </div>
       </div>
 
-      {/* Loading Spinner Overlay During Mode Switching */}
-      {switching && (
-        <div style={{
-          position: 'fixed',
-          top: 0,
-          left: 0,
-          right: 0,
-          bottom: 0,
-          backgroundColor: 'rgba(0, 0, 0, 0.85)',
-          display: 'flex',
-          alignItems: 'center',
-          justifyContent: 'center',
-          zIndex: 9999,
-          flexDirection: 'column',
-          gap: '1.5rem'
-        }}>
-          <div style={{
-            width: '80px',
-            height: '80px',
-            border: '6px solid #374151',
-            borderTop: '6px solid #22c55e',
-            borderRadius: '50%',
-            animation: 'spin 1s linear infinite'
-          }}></div>
-          <div style={{ textAlign: 'center' }}>
-            <h2 style={{ fontSize: '1.5rem', fontWeight: 'bold', marginBottom: '0.5rem', color: 'white' }}>
-              Switching Modes...
-            </h2>
-            <p style={{ color: '#9ca3af', fontSize: '0.875rem' }}>
-              Restarting service with new configuration
-            </p>
-            <p style={{ color: '#6b7280', fontSize: '0.75rem', marginTop: '0.5rem' }}>
-              This takes ~6 seconds to ensure clean performance comparison
-            </p>
-          </div>
-        </div>
-      )}
-
       <style>{`
         /* Google Sans Emulation (Global Font Stack) */
         * {
@@ -544,16 +367,6 @@
             opacity: 0.5;
           }
         }
-<<<<<<< HEAD
-
-        @keyframes spin {
-          0% {
-            transform: rotate(0deg);
-          }
-          100% {
-            transform: rotate(360deg);
-          }
-=======
         
         /* Custom Scrollbar Styles */
         .custom-scrollbar::-webkit-scrollbar {
@@ -572,7 +385,6 @@
 
         .custom-scrollbar::-webkit-scrollbar-thumb:hover {
           background: ${colors.accentText};
->>>>>>> d6661c5e
         }
       `}</style>
     </div>
